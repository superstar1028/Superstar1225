--- conflicted
+++ resolved
@@ -42,16 +42,6 @@
     "chai": "^4.3.4",
     "chai-as-promised": "^7.1.1",
     "chai-like": "^1.1.1",
-<<<<<<< HEAD
-    "firebase-tools": "^9.21.0",
-    "jsdom": "^17.0.0",
-    "jsdom-global": "^3.0.2",
-    "mocha": "^9.1.1",
-    "replace-in-file": "^6.3.2",
-    "sinon": "^11.1.2",
-    "sinon-chai": "^3.7.0",
-    "ts-node": "^10.4.0",
-=======
     "firebase-tools": "^9.18.0",
     "mocha": "^9.1.1",
     "karma": "^6.3.4",
@@ -67,7 +57,6 @@
     "sinon-chai": "^3.7.0",
     "ts-node": "^10.2.1",
     "ts-loader": "^8.3.0",
->>>>>>> a3b12f35
     "typescript": "^4.4.2"
   },
   "dependencies": {
