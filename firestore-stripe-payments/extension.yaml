--- conflicted
+++ resolved
@@ -13,11 +13,7 @@
 # limitations under the License.
 
 name: firestore-stripe-payments
-<<<<<<< HEAD
-version: 0.2.1
-=======
-version: 0.2.2
->>>>>>> 732581a6
+version: 0.2.3
 specVersion: v1beta
 
 displayName: Run Payments with Stripe
