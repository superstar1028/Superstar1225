/*
 * Copyright 2020 Stripe, Inc.
 *
 * Licensed under the Apache License, Version 2.0 (the "License");
 * you may not use this file except in compliance with the License.
 * You may obtain a copy of the License at
 *
 *    https://www.apache.org/licenses/LICENSE-2.0
 *
 * Unless required by applicable law or agreed to in writing, software
 * distributed under the License is distributed on an "AS IS" BASIS,
 * WITHOUT WARRANTIES OR CONDITIONS OF ANY KIND, either express or implied.
 * See the License for the specific language governing permissions and
 * limitations under the License.
 */

import * as admin from 'firebase-admin';
import * as functions from 'firebase-functions';
import Stripe from 'stripe';
import {
  Product,
  Price,
  Subscription,
  CustomerData,
  TaxRate,
} from './interfaces';
import * as logs from './logs';
import config from './config';

const stripe = new Stripe(config.stripeSecretKey, {
  apiVersion: '2020-08-27',
  // Register extension as a Stripe plugin
  // https://stripe.com/docs/building-plugins#setappinfo
  appInfo: {
    name: 'Firebase firestore-stripe-subscriptions',
    version: '0.1.15',
  },
});

admin.initializeApp();

/**
 * Create a customer object in Stripe when a user is created.
 */
const createCustomerRecord = async ({
  email,
  uid,
}: {
  email?: string;
  uid: string;
}) => {
  try {
    logs.creatingCustomer(uid);
    const customerData: CustomerData = {
      metadata: {
        firebaseUID: uid,
      },
    };
    if (email) customerData.email = email;
    const customer = await stripe.customers.create(customerData);
    // Add a mapping record in Cloud Firestore.
    const customerRecord = {
      email: customer.email,
      stripeId: customer.id,
      stripeLink: `https://dashboard.stripe.com${
        customer.livemode ? '' : '/test'
      }/customers/${customer.id}`,
    };
    await admin
      .firestore()
      .collection(config.customersCollectionPath)
      .doc(uid)
      .set(customerRecord, { merge: true });
    logs.customerCreated(customer.id, customer.livemode);
    return customerRecord;
  } catch (error) {
    logs.customerCreationError(error, uid);
    return null;
  }
};

exports.createCustomer = functions.auth
  .user()
  .onCreate(async (user): Promise<void> => {
    if (!config.syncUsersOnCreate) return;
    const { email, uid } = user;
    await createCustomerRecord({ email, uid });
  });

/**
 * Create a CheckoutSession for the customer so they can sign up for the subscription.
 */
exports.createCheckoutSession = functions.firestore
  .document(`/${config.customersCollectionPath}/{uid}/checkout_sessions/{id}`)
  .onCreate(async (snap, context) => {
    const {
      mode = 'subscription',
      price,
      success_url,
      cancel_url,
      quantity = 1,
      payment_method_types = ['card'],
      metadata = {},
      automatic_tax = false,
      tax_rates = [],
      tax_id_collection = false,
      allow_promotion_codes = false,
      trial_from_plan = true,
      line_items,
      billing_address_collection = 'required',
      collect_shipping_address = false,
      customer_update = {},
      locale = 'auto',
      promotion_code,
      client_reference_id,
    } = snap.data();
    try {
      logs.creatingCheckoutSession(context.params.id);
      // Get stripe customer id
      let customerRecord = (await snap.ref.parent.parent.get()).data();
      if (!customerRecord?.stripeId) {
        const { email } = await admin.auth().getUser(context.params.uid);
        customerRecord = await createCustomerRecord({
          uid: context.params.uid,
          email,
        });
      }
      const customer = customerRecord.stripeId;
      // Get shipping countries
<<<<<<< HEAD
      const shippingCountries: Stripe.Checkout.SessionCreateParams.ShippingAddressCollection.AllowedCountry[] =
        collect_shipping_address
          ? (
              await admin
                .firestore()
                .collection(config.productsCollectionPath)
                .doc('shipping_countries')
                .get()
            ).data()?.['allowed_countries'] ?? []
          : [];
=======
      const shippingCountries: Stripe.Checkout.SessionCreateParams.ShippingAddressCollection.AllowedCountry[] = collect_shipping_address
        ? (
            await admin
              .firestore()
              .collection(
                config.stripeConfigCollectionPath ||
                  config.productsCollectionPath
              )
              .doc('shipping_countries')
              .get()
          ).data()?.['allowed_countries'] ?? []
        : [];
>>>>>>> d9d4ca26
      const sessionCreateParams: Stripe.Checkout.SessionCreateParams = {
        billing_address_collection,
        shipping_address_collection: { allowed_countries: shippingCountries },
        payment_method_types,
        customer,
        customer_update,
        line_items: line_items
          ? line_items
          : [
              {
                price,
                quantity,
              },
            ],
        mode,
        success_url,
        cancel_url,
        locale,
      };
      if (mode === 'subscription') {
        sessionCreateParams.subscription_data = {
          trial_from_plan,
          metadata,
        };
        if (!automatic_tax) {
          sessionCreateParams.subscription_data.default_tax_rates = tax_rates;
        }
      } else if (mode === 'payment') {
        sessionCreateParams.payment_intent_data = {
          metadata,
        };
      }
      if (automatic_tax) {
        sessionCreateParams.automatic_tax = {
          enabled: true,
        };
        sessionCreateParams.customer_update.name = 'auto';
        sessionCreateParams.customer_update.address = 'auto';
        sessionCreateParams.customer_update.shipping = 'auto';
      }
      if (tax_id_collection) {
        sessionCreateParams.tax_id_collection = {
          enabled: true,
        };
        sessionCreateParams.customer_update.name = 'auto';
        sessionCreateParams.customer_update.address = 'auto';
        sessionCreateParams.customer_update.shipping = 'auto';
      }
      if (promotion_code) {
        sessionCreateParams.discounts = [{ promotion_code }];
      } else {
        sessionCreateParams.allow_promotion_codes = allow_promotion_codes;
      }
      if (client_reference_id)
        sessionCreateParams.client_reference_id = client_reference_id;
      const session = await stripe.checkout.sessions.create(
        sessionCreateParams,
        { idempotencyKey: context.params.id }
      );
      await snap.ref.set(
        {
          sessionId: session.id,
          url: session.url,
          created: admin.firestore.Timestamp.now(),
        },
        { merge: true }
      );
      logs.checkoutSessionCreated(context.params.id);
      return;
    } catch (error) {
      logs.checkoutSessionCreationError(context.params.id, error);
      await snap.ref.set(
        { error: { message: error.message } },
        { merge: true }
      );
    }
  });

/**
 * Create a billing portal link
 */
exports.createPortalLink = functions.https.onCall(async (data, context) => {
  // Checking that the user is authenticated.
  if (!context.auth) {
    // Throwing an HttpsError so that the client gets the error details.
    throw new functions.https.HttpsError(
      'failed-precondition',
      'The function must be called while authenticated!'
    );
  }
  const uid = context.auth.uid;
  try {
    if (!uid) throw new Error('Not authenticated!');
    const { returnUrl: return_url, locale = 'auto', configuration } = data;
    // Get stripe customer id
    const customer = (
      await admin
        .firestore()
        .collection(config.customersCollectionPath)
        .doc(uid)
        .get()
    ).data().stripeId;
    const params: Stripe.BillingPortal.SessionCreateParams = {
      customer,
      return_url,
      locale,
    };
    if (configuration) {
      params.configuration = configuration;
    }
    const session = await stripe.billingPortal.sessions.create(params);
    logs.createdBillingPortalLink(uid);
    return session;
  } catch (error) {
    logs.billingPortalLinkCreationError(uid, error);
    throw new functions.https.HttpsError('internal', error.message);
  }
});

/**
 * Prefix Stripe metadata keys with `stripe_metadata_` to be spread onto Product and Price docs in Cloud Firestore.
 */
const prefixMetadata = (metadata: object) =>
  Object.keys(metadata).reduce((prefixedMetadata, key) => {
    prefixedMetadata[`stripe_metadata_${key}`] = metadata[key];
    return prefixedMetadata;
  }, {});

/**
 * Create a Product record in Firestore based on a Stripe Product object.
 */
const createProductRecord = async (product: Stripe.Product): Promise<void> => {
  const { firebaseRole, ...rawMetadata } = product.metadata;

  const productData: Product = {
    active: product.active,
    name: product.name,
    description: product.description,
    role: firebaseRole ?? null,
    images: product.images,
    metadata: product.metadata,
    tax_code: product.tax_code ?? null,
    ...prefixMetadata(rawMetadata),
  };
  await admin
    .firestore()
    .collection(config.productsCollectionPath)
    .doc(product.id)
    .set(productData, { merge: true });
  logs.firestoreDocCreated(config.productsCollectionPath, product.id);
};

/**
 * Create a price (billing price plan) and insert it into a subcollection in Products.
 */
const insertPriceRecord = async (price: Stripe.Price): Promise<void> => {
  if (price.billing_scheme === 'tiered')
    // Tiers aren't included by default, we need to retireve and expand.
    price = await stripe.prices.retrieve(price.id, { expand: ['tiers'] });

  const priceData: Price = {
    active: price.active,
    billing_scheme: price.billing_scheme,
    tiers_mode: price.tiers_mode,
    tiers: price.tiers ?? null,
    currency: price.currency,
    description: price.nickname,
    type: price.type,
    unit_amount: price.unit_amount,
    recurring: price.recurring,
    interval: price.recurring?.interval ?? null,
    interval_count: price.recurring?.interval_count ?? null,
    trial_period_days: price.recurring?.trial_period_days ?? null,
    transform_quantity: price.transform_quantity,
    tax_behavior: price.tax_behavior ?? null,
    metadata: price.metadata,
    product: price.product,
    ...prefixMetadata(price.metadata),
  };
  const dbRef = admin
    .firestore()
    .collection(config.productsCollectionPath)
    .doc(price.product as string)
    .collection('prices');
  await dbRef.doc(price.id).set(priceData, { merge: true });
  logs.firestoreDocCreated('prices', price.id);
};

/**
 * Insert tax rates into the products collection in Cloud Firestore.
 */
const insertTaxRateRecord = async (taxRate: Stripe.TaxRate): Promise<void> => {
  const taxRateData: TaxRate = {
    ...taxRate,
    ...prefixMetadata(taxRate.metadata),
  };
  delete taxRateData.metadata;
  await admin
    .firestore()
    .collection(config.productsCollectionPath)
    .doc('tax_rates')
    .collection('tax_rates')
    .doc(taxRate.id)
    .set(taxRateData);
  logs.firestoreDocCreated('tax_rates', taxRate.id);
};

/**
 * Copies the billing details from the payment method to the customer object.
 */
const copyBillingDetailsToCustomer = async (
  payment_method: Stripe.PaymentMethod
): Promise<void> => {
  const customer = payment_method.customer as string;
  const { name, phone, address } = payment_method.billing_details;
  await stripe.customers.update(customer, { name, phone, address });
};

/**
 * Manage subscription status changes.
 */
const manageSubscriptionStatusChange = async (
  subscriptionId: string,
  customerId: string,
  createAction: boolean
): Promise<void> => {
  // Get customer's UID from Firestore
  const customersSnap = await admin
    .firestore()
    .collection(config.customersCollectionPath)
    .where('stripeId', '==', customerId)
    .get();
  if (customersSnap.size !== 1) {
    throw new Error('User not found!');
  }
  const uid = customersSnap.docs[0].id;
  // Retrieve latest subscription status and write it to the Firestore
  const subscription = await stripe.subscriptions.retrieve(subscriptionId, {
    expand: ['default_payment_method', 'items.data.price.product'],
  });
  const price: Stripe.Price = subscription.items.data[0].price;
  const prices = [];
  for (const item of subscription.items.data) {
    prices.push(
      admin
        .firestore()
        .collection(config.productsCollectionPath)
        .doc((item.price.product as Stripe.Product).id)
        .collection('prices')
        .doc(item.price.id)
    );
  }
  const product: Stripe.Product = price.product as Stripe.Product;
  const role = product.metadata.firebaseRole ?? null;
  // Get reference to subscription doc in Cloud Firestore.
  const subsDbRef = customersSnap.docs[0].ref
    .collection('subscriptions')
    .doc(subscription.id);
  // Update with new Subscription status
  const subscriptionData: Subscription = {
    metadata: subscription.metadata,
    role,
    status: subscription.status,
    stripeLink: `https://dashboard.stripe.com${
      subscription.livemode ? '' : '/test'
    }/subscriptions/${subscription.id}`,
    product: admin
      .firestore()
      .collection(config.productsCollectionPath)
      .doc(product.id),
    price: admin
      .firestore()
      .collection(config.productsCollectionPath)
      .doc(product.id)
      .collection('prices')
      .doc(price.id),
    prices,
    quantity: subscription.items.data[0].quantity ?? null,
    items: subscription.items.data,
    cancel_at_period_end: subscription.cancel_at_period_end,
    cancel_at: subscription.cancel_at
      ? admin.firestore.Timestamp.fromMillis(subscription.cancel_at * 1000)
      : null,
    canceled_at: subscription.canceled_at
      ? admin.firestore.Timestamp.fromMillis(subscription.canceled_at * 1000)
      : null,
    current_period_start: admin.firestore.Timestamp.fromMillis(
      subscription.current_period_start * 1000
    ),
    current_period_end: admin.firestore.Timestamp.fromMillis(
      subscription.current_period_end * 1000
    ),
    created: admin.firestore.Timestamp.fromMillis(subscription.created * 1000),
    ended_at: subscription.ended_at
      ? admin.firestore.Timestamp.fromMillis(subscription.ended_at * 1000)
      : null,
    trial_start: subscription.trial_start
      ? admin.firestore.Timestamp.fromMillis(subscription.trial_start * 1000)
      : null,
    trial_end: subscription.trial_end
      ? admin.firestore.Timestamp.fromMillis(subscription.trial_end * 1000)
      : null,
  };
  await subsDbRef.set(subscriptionData);
  logs.firestoreDocCreated('subscriptions', subscription.id);

  // Update their custom claims
  if (role) {
    try {
      // Get existing claims for the user
      const { customClaims } = await admin.auth().getUser(uid);
      // Set new role in custom claims as long as the subs status allows
      if (['trialing', 'active'].includes(subscription.status)) {
        logs.userCustomClaimSet(uid, 'stripeRole', role);
        await admin
          .auth()
          .setCustomUserClaims(uid, { ...customClaims, stripeRole: role });
      } else {
        logs.userCustomClaimSet(uid, 'stripeRole', 'null');
        await admin
          .auth()
          .setCustomUserClaims(uid, { ...customClaims, stripeRole: null });
      }
    } catch (error) {
      // User has been deleted, simply return.
      return;
    }
  }

  // NOTE: This is a costly operation and should happen at the very end.
  // Copy the billing deatils to the customer object.
  if (createAction && subscription.default_payment_method) {
    await copyBillingDetailsToCustomer(
      subscription.default_payment_method as Stripe.PaymentMethod
    );
  }

  return;
};

/**
 * Add invoice objects to Cloud Firestore.
 */
const insertInvoiceRecord = async (invoice: Stripe.Invoice) => {
  // Get customer's UID from Firestore
  const customersSnap = await admin
    .firestore()
    .collection(config.customersCollectionPath)
    .where('stripeId', '==', invoice.customer)
    .get();
  if (customersSnap.size !== 1) {
    throw new Error('User not found!');
  }
  // Write to invoice to a subcollection on the subscription doc.
  await customersSnap.docs[0].ref
    .collection('subscriptions')
    .doc(invoice.subscription as string)
    .collection('invoices')
    .doc(invoice.id)
    .set(invoice);
  logs.firestoreDocCreated('invoices', invoice.id);
};

/**
 * Add PaymentIntent objects to Cloud Firestore for one-time payments.
 */
const insertPaymentRecord = async (
  payment: Stripe.PaymentIntent,
  checkoutSession?: Stripe.Checkout.Session
) => {
  // Get customer's UID from Firestore
  const customersSnap = await admin
    .firestore()
    .collection(config.customersCollectionPath)
    .where('stripeId', '==', payment.customer)
    .get();
  if (customersSnap.size !== 1) {
    throw new Error('User not found!');
  }
  if (checkoutSession) {
    const lineItems = await stripe.checkout.sessions.listLineItems(
      checkoutSession.id
    );
    const prices = [];
    for (const item of lineItems.data) {
      prices.push(
        admin
          .firestore()
          .collection(config.productsCollectionPath)
          .doc(item.price.product as string)
          .collection('prices')
          .doc(item.price.id)
      );
    }
    payment['prices'] = prices;
    payment['items'] = lineItems.data;
  }
  // Write to invoice to a subcollection on the subscription doc.
  await customersSnap.docs[0].ref
    .collection('payments')
    .doc(payment.id)
    .set(payment, { merge: true });
  logs.firestoreDocCreated('payments', payment.id);
};

/**
 * A webhook handler function for the relevant Stripe events.
 */
export const handleWebhookEvents = functions.handler.https.onRequest(
  async (req: functions.https.Request, resp) => {
    const relevantEvents = new Set([
      'product.created',
      'product.updated',
      'product.deleted',
      'price.created',
      'price.updated',
      'price.deleted',
      'checkout.session.completed',
      'customer.subscription.created',
      'customer.subscription.updated',
      'customer.subscription.deleted',
      'tax_rate.created',
      'tax_rate.updated',
      'invoice.paid',
      'invoice.payment_succeeded',
      'invoice.payment_failed',
      'invoice.upcoming',
      'invoice.marked_uncollectible',
      'invoice.payment_action_required',
      'payment_intent.processing',
      'payment_intent.succeeded',
      'payment_intent.canceled',
      'payment_intent.payment_failed',
    ]);
    let event: Stripe.Event;

    // Instead of getting the `Stripe.Event`
    // object directly from `req.body`,
    // use the Stripe webhooks API to make sure
    // this webhook call came from a trusted source
    try {
      event = stripe.webhooks.constructEvent(
        req.rawBody,
        req.headers['stripe-signature'],
        config.stripeWebhookSecret
      );
    } catch (error) {
      logs.badWebhookSecret(error);
      resp.status(401).send('Webhook Error: Invalid Secret');
      return;
    }

    if (relevantEvents.has(event.type)) {
      logs.startWebhookEventProcessing(event.id, event.type);
      try {
        switch (event.type) {
          case 'product.created':
          case 'product.updated':
            await createProductRecord(event.data.object as Stripe.Product);
            break;
          case 'price.created':
          case 'price.updated':
            await insertPriceRecord(event.data.object as Stripe.Price);
            break;
          case 'product.deleted':
            await deleteProductOrPrice(event.data.object as Stripe.Product);
            break;
          case 'price.deleted':
            await deleteProductOrPrice(event.data.object as Stripe.Price);
            break;
          case 'tax_rate.created':
          case 'tax_rate.updated':
            await insertTaxRateRecord(event.data.object as Stripe.TaxRate);
            break;
          case 'customer.subscription.created':
          case 'customer.subscription.updated':
          case 'customer.subscription.deleted':
            const subscription = event.data.object as Stripe.Subscription;
            await manageSubscriptionStatusChange(
              subscription.id,
              subscription.customer as string,
              event.type === 'customer.subscription.created'
            );
            break;
          case 'checkout.session.completed':
            const checkoutSession = event.data
              .object as Stripe.Checkout.Session;
            if (checkoutSession.mode === 'subscription') {
              const subscriptionId = checkoutSession.subscription as string;
              await manageSubscriptionStatusChange(
                subscriptionId,
                checkoutSession.customer as string,
                true
              );
            } else {
              const paymentIntentId = checkoutSession.payment_intent as string;
              const paymentIntent = await stripe.paymentIntents.retrieve(
                paymentIntentId
              );
              await insertPaymentRecord(paymentIntent, checkoutSession);
            }
            if (checkoutSession.tax_id_collection?.enabled) {
              const customersSnap = await admin
                .firestore()
                .collection(config.customersCollectionPath)
                .where('stripeId', '==', checkoutSession.customer as string)
                .get();
              if (customersSnap.size === 1) {
                customersSnap.docs[0].ref.set(
                  checkoutSession.customer_details,
                  { merge: true }
                );
              }
            }
            break;
          case 'invoice.paid':
          case 'invoice.payment_succeeded':
          case 'invoice.payment_failed':
          case 'invoice.upcoming':
          case 'invoice.marked_uncollectible':
          case 'invoice.payment_action_required':
            const invoice = event.data.object as Stripe.Invoice;
            await insertInvoiceRecord(invoice);
            break;
          case 'payment_intent.processing':
          case 'payment_intent.succeeded':
          case 'payment_intent.canceled':
          case 'payment_intent.payment_failed':
            const paymentIntent = event.data.object as Stripe.PaymentIntent;
            await insertPaymentRecord(paymentIntent);
            break;
          default:
            logs.webhookHandlerError(
              new Error('Unhandled relevant event!'),
              event.id,
              event.type
            );
        }
        logs.webhookHandlerSucceeded(event.id, event.type);
      } catch (error) {
        logs.webhookHandlerError(error, event.id, event.type);
        resp.json({
          error: 'Webhook handler failed. View function logs in Firebase.',
        });
        return;
      }
    }

    // Return a response to Stripe to acknowledge receipt of the event.
    resp.json({ received: true });
  }
);

const deleteProductOrPrice = async (pr: Stripe.Product | Stripe.Price) => {
  if (pr.object === 'product') {
    await admin
      .firestore()
      .collection(config.productsCollectionPath)
      .doc(pr.id)
      .delete();
    logs.firestoreDocDeleted(config.productsCollectionPath, pr.id);
  }
  if (pr.object === 'price') {
    await admin
      .firestore()
      .collection(config.productsCollectionPath)
      .doc((pr as Stripe.Price).product as string)
      .collection('prices')
      .doc(pr.id)
      .delete();
    logs.firestoreDocDeleted('prices', pr.id);
  }
};

const deleteStripeCustomer = async ({
  uid,
  stripeId,
}: {
  uid: string;
  stripeId: string;
}) => {
  try {
    // Delete their customer object.
    // Deleting the customer object will immediately cancel all their active subscriptions.
    await stripe.customers.del(stripeId);
    logs.customerDeleted(stripeId);
    // Mark all their subscriptions as cancelled in Firestore.
    const update = {
      status: 'canceled',
      ended_at: admin.firestore.Timestamp.now(),
    };
    // Set all subscription records to canceled.
    const subscriptionsSnap = await admin
      .firestore()
      .collection(config.customersCollectionPath)
      .doc(uid)
      .collection('subscriptions')
      .where('status', 'in', ['trialing', 'active'])
      .get();
    subscriptionsSnap.forEach((doc) => {
      doc.ref.set(update, { merge: true });
    });
  } catch (error) {
    logs.customerDeletionError(error, uid);
  }
};

/*
 * The `onUserDeleted` deletes their customer object in Stripe which immediately cancels all their subscriptions.
 */
export const onUserDeleted = functions.auth.user().onDelete(async (user) => {
  if (!config.autoDeleteUsers) return;
  // Get the Stripe customer id.
  const customer = (
    await admin
      .firestore()
      .collection(config.customersCollectionPath)
      .doc(user.uid)
      .get()
  ).data();
  // If you use the `delete-user-data` extension it could be the case that the customer record is already deleted.
  // In that case, the `onCustomerDataDeleted` function below takes care of deleting the Stripe customer object.
  if (customer) {
    await deleteStripeCustomer({ uid: user.uid, stripeId: customer.stripeId });
  }
});

/*
 * The `onCustomerDataDeleted` deletes their customer object in Stripe which immediately cancels all their subscriptions.
 */
export const onCustomerDataDeleted = functions.firestore
  .document(`/${config.customersCollectionPath}/{uid}`)
  .onDelete(async (snap, context) => {
    if (!config.autoDeleteUsers) return;
    const { stripeId } = snap.data();
    await deleteStripeCustomer({ uid: context.params.uid, stripeId });
  });<|MERGE_RESOLUTION|>--- conflicted
+++ resolved
@@ -127,18 +127,6 @@
       }
       const customer = customerRecord.stripeId;
       // Get shipping countries
-<<<<<<< HEAD
-      const shippingCountries: Stripe.Checkout.SessionCreateParams.ShippingAddressCollection.AllowedCountry[] =
-        collect_shipping_address
-          ? (
-              await admin
-                .firestore()
-                .collection(config.productsCollectionPath)
-                .doc('shipping_countries')
-                .get()
-            ).data()?.['allowed_countries'] ?? []
-          : [];
-=======
       const shippingCountries: Stripe.Checkout.SessionCreateParams.ShippingAddressCollection.AllowedCountry[] = collect_shipping_address
         ? (
             await admin
@@ -151,7 +139,6 @@
               .get()
           ).data()?.['allowed_countries'] ?? []
         : [];
->>>>>>> d9d4ca26
       const sessionCreateParams: Stripe.Checkout.SessionCreateParams = {
         billing_address_collection,
         shipping_address_collection: { allowed_countries: shippingCountries },
